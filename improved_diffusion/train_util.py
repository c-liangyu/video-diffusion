import copy
import functools
import os

import blobfile as bf
import numpy as np
import torch as th
import torch.distributed as dist
from torch.nn.parallel.distributed import DistributedDataParallel as DDP
from torch.optim import AdamW
import wandb
from time import time

from . import dist_util, logger
from .fp16_util import (
    make_master_params,
    master_params_to_model_params,
    model_grads_to_master_grads,
    unflatten_master_params,
    zero_grad,
)
from .nn import update_ema
from .resample import LossAwareSampler, UniformSampler

# For ImageNet experiments, this was a good default value.
# We found that the lg_loss_scale quickly climbed to
# 20-21 within the first ~1K steps of training.
INITIAL_LOG_LOSS_SCALE = 20.0


class TrainLoop:
    def __init__(
        self,
        *,
        model,
        diffusion,
        data,
        batch_size,
        microbatch,
        lr,
        ema_rate,
        log_interval,
        save_interval,
        resume_checkpoint,
        use_fp16=False,
        fp16_scale_growth=1e-3,
        schedule_sampler=None,
        weight_decay=0.0,
        lr_anneal_steps=0,
        sample_interval=None,
    ):
        self.model = model
        self.diffusion = diffusion
        self.data = data
        self.batch_size = batch_size
        self.microbatch = microbatch if microbatch > 0 else batch_size
        self.lr = lr
        self.ema_rate = (
            [ema_rate]
            if isinstance(ema_rate, float)
            else [float(x) for x in ema_rate.split(",")]
        )
        self.log_interval = log_interval
        self.sample_interval = sample_interval
        self.save_interval = save_interval
        self.resume_checkpoint = resume_checkpoint
        self.use_fp16 = use_fp16
        self.fp16_scale_growth = fp16_scale_growth
        self.schedule_sampler = schedule_sampler or UniformSampler(diffusion)
        self.weight_decay = weight_decay
        self.lr_anneal_steps = lr_anneal_steps

        self.step = 0
        self.resume_step = 0
        self.global_batch = self.batch_size * dist.get_world_size()

        self.model_params = list(self.model.parameters())
        self.master_params = self.model_params
        self.lg_loss_scale = INITIAL_LOG_LOSS_SCALE
        self.sync_cuda = th.cuda.is_available()

        self._load_and_sync_parameters()
        if self.use_fp16:
            self._setup_fp16()

        self.opt = AdamW(self.master_params, lr=self.lr, weight_decay=self.weight_decay)
        if self.resume_step:
            self._load_optimizer_state()
            # Model was resumed, either due to a restart or a checkpoint
            # being specified at the command line.
            self.ema_params = [
                self._load_ema_parameters(rate) for rate in self.ema_rate
            ]
        else:
            self.ema_params = [
                copy.deepcopy(self.master_params) for _ in range(len(self.ema_rate))
            ]

        if th.cuda.is_available():
            self.use_ddp = True
            self.ddp_model = DDP(
                self.model,
                device_ids=[dist_util.dev()],
                output_device=dist_util.dev(),
                broadcast_buffers=False,
                bucket_cap_mb=128,
                find_unused_parameters=False,
            )
        else:
            if dist.get_world_size() > 1:
                logger.warn(
                    "Distributed training requires CUDA. "
                    "Gradients will not be synchronized properly!"
                )
            self.use_ddp = False
            self.ddp_model = self.model

    def _load_and_sync_parameters(self):
        resume_checkpoint = find_resume_checkpoint() or self.resume_checkpoint

        if resume_checkpoint:
            self.resume_step = parse_resume_step_from_filename(resume_checkpoint)
            if dist.get_rank() == 0:
                logger.log(f"loading model from checkpoint: {resume_checkpoint}...")
                self.model.load_state_dict(
                    dist_util.load_state_dict(
                        resume_checkpoint, map_location=dist_util.dev()
                    )
                )

        dist_util.sync_params(self.model.parameters())

    def _load_ema_parameters(self, rate):
        ema_params = copy.deepcopy(self.master_params)

        main_checkpoint = find_resume_checkpoint() or self.resume_checkpoint
        ema_checkpoint = find_ema_checkpoint(main_checkpoint, self.resume_step, rate)
        if ema_checkpoint:
            if dist.get_rank() == 0:
                logger.log(f"loading EMA from checkpoint: {ema_checkpoint}...")
                state_dict = dist_util.load_state_dict(
                    ema_checkpoint, map_location=dist_util.dev()
                )
                ema_params = self._state_dict_to_master_params(state_dict)

        dist_util.sync_params(ema_params)
        return ema_params

    def _load_optimizer_state(self):
        main_checkpoint = find_resume_checkpoint() or self.resume_checkpoint
        opt_checkpoint = bf.join(
            bf.dirname(main_checkpoint), f"opt{self.resume_step:06}.pt"
        )
        if bf.exists(opt_checkpoint):
            logger.log(f"loading optimizer state from checkpoint: {opt_checkpoint}")
            state_dict = dist_util.load_state_dict(
                opt_checkpoint, map_location=dist_util.dev()
            )
            self.opt.load_state_dict(state_dict)

    def _setup_fp16(self):
        self.master_params = make_master_params(self.model_params)
        self.model.convert_to_fp16()

    def run_loop(self):
        last_sample_time = time()
        while (
            not self.lr_anneal_steps
            or self.step + self.resume_step < self.lr_anneal_steps
        ):
            batch, cond = next(self.data)
            self.run_step(batch, cond)
            if self.step % self.log_interval == 0:
                logger.dumpkvs()
            if self.step % self.save_interval == 0:
                self.save()
                # Run for a finite amount of time in integration tests.
                if os.environ.get("DIFFUSION_TRAINING_TEST", "") and self.step > 0:
                    return
            if self.sample_interval is not None and self.step != 0 and self.step % self.sample_interval == 0:
                self.log_samples()
                logger.logkv('time_between_samples', time()-last_sample_time)
                last_sample_time = time()
            self.step += 1
            if self.step == 1:
                gather_and_log_videos('data', batch)
        # Save the last checkpoint if it wasn't already saved.
        if (self.step - 1) % self.save_interval != 0:
            self.save()

    def run_step(self, batch, cond):
        self.forward_backward(batch, cond)
        if self.use_fp16:
            self.optimize_fp16()
        else:
            self.optimize_normal()
        self.log_step()

    def forward_backward(self, batch, cond):
        zero_grad(self.model_params)
        for i in range(0, batch.shape[0], self.microbatch):
            micro = batch[i : i + self.microbatch].to(dist_util.dev())
            micro_cond = {
                k: v[i : i + self.microbatch].to(dist_util.dev())
                for k, v in cond.items()
            }
            last_batch = (i + self.microbatch) >= batch.shape[0]
            t, weights = self.schedule_sampler.sample(micro.shape[0], dist_util.dev())

            compute_losses = functools.partial(
                self.diffusion.training_losses,
                self.ddp_model,
                micro,
                t,
                model_kwargs=micro_cond,
            )

            if last_batch or not self.use_ddp:
                losses = compute_losses()
            else:
                with self.ddp_model.no_sync():
                    losses = compute_losses()

            if isinstance(self.schedule_sampler, LossAwareSampler):
                self.schedule_sampler.update_with_local_losses(
                    t, losses["loss"].detach()
                )

            loss = (losses["loss"] * weights).mean()
            log_loss_dict(
                self.diffusion, t, {k: v * weights for k, v in losses.items()}
            )
            if self.use_fp16:
                loss_scale = 2 ** self.lg_loss_scale
                (loss * loss_scale).backward()
            else:
                loss.backward()

    def optimize_fp16(self):
        if any(not th.isfinite(p.grad).all() for p in self.model_params):
            self.lg_loss_scale -= 1
            logger.log(f"Found NaN, decreased lg_loss_scale to {self.lg_loss_scale}")
            return

        model_grads_to_master_grads(self.model_params, self.master_params)
        self.master_params[0].grad.mul_(1.0 / (2 ** self.lg_loss_scale))
        self._log_grad_norm()
        self._anneal_lr()
        self.opt.step()
        for rate, params in zip(self.ema_rate, self.ema_params):
            update_ema(params, self.master_params, rate=rate)
        master_params_to_model_params(self.model_params, self.master_params)
        self.lg_loss_scale += self.fp16_scale_growth

    def optimize_normal(self):
        self._log_grad_norm()
        self._anneal_lr()
        self.opt.step()
        for rate, params in zip(self.ema_rate, self.ema_params):
            update_ema(params, self.master_params, rate=rate)

    def _log_grad_norm(self):
        sqsum = 0.0
        for p in self.master_params:
            sqsum += (p.grad ** 2).sum().item()
        logger.logkv_mean("grad_norm", np.sqrt(sqsum))

    def _anneal_lr(self):
        if not self.lr_anneal_steps:
            return
        frac_done = (self.step + self.resume_step) / self.lr_anneal_steps
        lr = self.lr * (1 - frac_done)
        for param_group in self.opt.param_groups:
            param_group["lr"] = lr

    def log_step(self):
        logger.logkv("step", self.step + self.resume_step)
        logger.logkv("samples", (self.step + self.resume_step + 1) * self.global_batch)
        if self.use_fp16:
            logger.logkv("lg_loss_scale", self.lg_loss_scale)

    def save(self):
        def save_checkpoint(rate, params):
            state_dict = self._master_params_to_state_dict(params)
            if dist.get_rank() == 0:
                logger.log(f"saving model {rate}...")
                if not rate:
                    filename = f"model{(self.step+self.resume_step):06d}.pt"
                else:
                    filename = f"ema_{rate}_{(self.step+self.resume_step):06d}.pt"
                with bf.BlobFile(bf.join(get_blob_logdir(), filename), "wb") as f:
                    th.save(state_dict, f)

        save_checkpoint(0, self.master_params)
        for rate, params in zip(self.ema_rate, self.ema_params):
            save_checkpoint(rate, params)

        if dist.get_rank() == 0:
            with bf.BlobFile(
                bf.join(get_blob_logdir(), f"opt{(self.step+self.resume_step):06d}.pt"),
                "wb",
            ) as f:
                th.save(self.opt.state_dict(), f)

        dist.barrier()

    def _master_params_to_state_dict(self, master_params):
        if self.use_fp16:
            master_params = unflatten_master_params(
                self.model.parameters(), master_params
            )
        state_dict = self.model.state_dict()
        for i, (name, _value) in enumerate(self.model.named_parameters()):
            assert name in state_dict
            state_dict[name] = master_params[i]
        return state_dict

    def _state_dict_to_master_params(self, state_dict):
        params = [state_dict[name] for name, _ in self.model.named_parameters()]
        if self.use_fp16:
            return make_master_params(params)
        else:
            return params

    def log_samples(self):
        sample_start = time()
        self.model.eval()
        logger.log("sampling...")
        img_size = next(self.data)[0].shape[-1]
        # copied from scripts/image_sample.py ---------------------------------
        sample_fn = (
            self.diffusion.p_sample_loop  # could be generalised
        )
        sample = sample_fn(
            self.model,
            (self.batch_size, self.model.T, 3, img_size, img_size),
            clip_denoised=True,  # could be generalised
            model_kwargs={},
        )
        dist.barrier()
        # ---------------------------------------------------------------------
<<<<<<< HEAD
        logger.log("sampling complete")
        gather_and_log_videos('sample', sample)
=======
        images = np.concatenate([images[:, t] for t in range(self.model.T)], axis=2)
        logger.logkvs({f'sample-{i}': wandb.Image(image) for i, image in enumerate(images)})
        logger.logkv('sampling_time', time()-sample_start)
>>>>>>> b7644937
        self.model.train()

def gather_and_log_videos(name, array):
    """
    Unnormalises and logs videos given as B x T x C x H x W tensors.
    """
    array = array.cuda()
    array = ((array + 1) * 127.5).clamp(0, 255).to(th.uint8)
    array = array.permute(0, 1, 3, 4, 2)
    array = array.contiguous()
    gathered_arrays = [th.zeros_like(array) for _ in range(dist.get_world_size())]
    dist.all_gather(gathered_arrays, array)  # gather not supported with NCCL
    images = np.concatenate(
        [array.cpu().numpy() for array in gathered_arrays],
        axis=0
    )
    divider = images[:, 0, :, :1]*0 + 127
    T = array.shape[1]
    images = np.concatenate(
        [np.concatenate([images[:, t], divider], axis=2) for t in range(T)],
        axis=2
    )
    dist.barrier()
    logger.logkvs({f'{name}-{i}': wandb.Image(image) for i, image in enumerate(images)})


def parse_resume_step_from_filename(filename):
    """
    Parse filenames of the form path/to/modelNNNNNN.pt, where NNNNNN is the
    checkpoint's number of steps.
    """
    split = filename.split("model")
    if len(split) < 2:
        return 0
    split1 = split[-1].split(".")[0]
    try:
        return int(split1)
    except ValueError:
        return 0


def get_blob_logdir():
    return os.environ.get("DIFFUSION_BLOB_LOGDIR", logger.get_dir())


def find_resume_checkpoint():
    # On your infrastructure, you may want to override this to automatically
    # discover the latest checkpoint on your blob storage, etc.
    return None


def find_ema_checkpoint(main_checkpoint, step, rate):
    if main_checkpoint is None:
        return None
    filename = f"ema_{rate}_{(step):06d}.pt"
    path = bf.join(bf.dirname(main_checkpoint), filename)
    if bf.exists(path):
        return path
    return None


def log_loss_dict(diffusion, ts, losses):
    for key, values in losses.items():
        logger.logkv_mean(key, values.mean().item())
        # Log the quantiles (four quartiles, in particular).
        for sub_t, sub_loss in zip(ts.cpu().numpy(), values.detach().cpu().numpy()):
            quartile = int(4 * sub_t / diffusion.num_timesteps)
            logger.logkv_mean(f"{key}_q{quartile}", sub_loss)<|MERGE_RESOLUTION|>--- conflicted
+++ resolved
@@ -337,17 +337,12 @@
             clip_denoised=True,  # could be generalised
             model_kwargs={},
         )
-        dist.barrier()
         # ---------------------------------------------------------------------
-<<<<<<< HEAD
+        gather_and_log_videos('sample', sample)
         logger.log("sampling complete")
-        gather_and_log_videos('sample', sample)
-=======
-        images = np.concatenate([images[:, t] for t in range(self.model.T)], axis=2)
-        logger.logkvs({f'sample-{i}': wandb.Image(image) for i, image in enumerate(images)})
         logger.logkv('sampling_time', time()-sample_start)
->>>>>>> b7644937
         self.model.train()
+
 
 def gather_and_log_videos(name, array):
     """
