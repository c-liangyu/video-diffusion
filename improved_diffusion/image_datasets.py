from configparser import MAX_INTERPOLATION_DEPTH
from PIL import Image
import blobfile as bf
import os
import io
import numpy as np
import torch
from torch.utils.data import DataLoader, Dataset
from torchvision.transforms import ToTensor, Resize

NO_MPI = ('NO_MPI' in os.environ)
if not NO_MPI:
    from mpi4py import MPI

try:
    import tensorflow as tf
    import tensorflow_datasets as tfds
    # Disable all GPUS (this avoids tensorflow allocating the whole GPU, causing problems for pytorch)
    tf.config.set_visible_devices([], 'GPU')
    visible_devices = tf.config.get_visible_devices()
    for device in visible_devices:
        assert device.device_type != 'GPU'
except ModuleNotFoundError:
    print('WARNING: Failed tensorflow import.')


def load_data(
    *, data_dir, batch_size, image_size, class_cond=False, deterministic=False
):
    """
    For a dataset, create a generator over (images, kwargs) pairs.

    Each images is an NCHW float tensor, and the kwargs dict contains zero or
    more keys, each of which map to a batched Tensor of their own.
    The kwargs dict can be used for class labels, in which case the key is "y"
    and the values are integer tensors of class labels.

    :param data_dir: a dataset directory.
    :param batch_size: the batch size of each returned pair.
    :param image_size: the size to which images are resized.
    :param class_cond: if True, include a "y" key in returned dicts for class
                       label. If classes are not available and this is true, an
                       exception will be raised.
    :param deterministic: if True, yield results in a deterministic order.
    """
    if not data_dir:
        raise ValueError("unspecified data directory")
    all_files = _list_image_files_recursively(data_dir)
    classes = None
    if class_cond:
        # Assume classes are the first part of the filename,
        # before an underscore.
        class_names = [bf.basename(path).split("_")[0] for path in all_files]
        sorted_classes = {x: i for i, x in enumerate(sorted(set(class_names)))}
        classes = [sorted_classes[x] for x in class_names]
    dataset = ImageDataset(
        image_size,
        all_files,
        classes=classes,
        shard=0 if NO_MPI else MPI.COMM_WORLD.Get_rank(),
        num_shards=1 if NO_MPI else MPI.COMM_WORLD.Get_size(),
    )
    if deterministic:
        loader = DataLoader(
            dataset, batch_size=batch_size, shuffle=False, num_workers=1, drop_last=True
        )
    else:
        loader = DataLoader(
            dataset, batch_size=batch_size, shuffle=True, num_workers=1, drop_last=True
        )
    while True:
        yield from loader


<<<<<<< HEAD
def load_video_data(data_path, batch_size, deterministic=False, T=None):
=======
def load_video_data(data_path, batch_size, deterministic=False):
    if "DATA_ROOT" in os.environ and os.environ["DATA_ROOT"] != "":
        data_path = os.path.join(os.environ["DATA_ROOT"], data_path)
    shard = 0 if NO_MPI else MPI.COMM_WORLD.Get_rank()
    num_shards = 1 if NO_MPI else MPI.COMM_WORLD.Get_size()
    def get_loader(dataset):
        return DataLoader(
            dataset, batch_size=batch_size, shuffle=(not deterministic), num_workers=1, drop_last=True
        )
>>>>>>> 98e815af
    if "minerl" in data_path:
        loader = MineRLDataLoader(
            data_path, batch_size,
            seq_len=T,
            drop_last=True,
            deterministic=deterministic,
            shard=shard,
            num_shards=num_shards,)
    elif "mazes" in data_path:
        print('init mazes dataset')
        dataset = MazesDataset(data_path, shard=shard, num_shards=num_shards,)
        print('initted mazes dataset')
        loader = get_loader(dataset)
        print('initted mazes loader')
    else:
        dataset = TensorVideoDataset(data_path, shard=shard, num_shards=num_shards)
        loader = get_loader(dataset)
    while True:
        yield from loader


def _list_image_files_recursively(data_dir):
    results = []
    for entry in sorted(bf.listdir(data_dir)):
        full_path = bf.join(data_dir, entry)
        ext = entry.split(".")[-1]
        if "." in entry and ext.lower() in ["jpg", "jpeg", "png", "gif"]:
            results.append(full_path)
        elif bf.isdir(full_path):
            results.extend(_list_image_files_recursively(full_path))
    return results


class ImageDataset(Dataset):
    def __init__(self, resolution, image_paths, classes=None, shard=0, num_shards=1):
        super().__init__()
        self.resolution = resolution
        self.local_images = image_paths[shard:][::num_shards]
        self.local_classes = None if classes is None else classes[shard:][::num_shards]

    def __len__(self):
        return len(self.local_images)

    def __getitem__(self, idx):
        path = self.local_images[idx]
        with bf.BlobFile(path, "rb") as f:
            pil_image = Image.open(f)
            pil_image.load()

        # We are not on a new enough PIL to support the `reducing_gap`
        # argument, which uses BOX downsampling at powers of two first.
        # Thus, we do it by hand to improve downsample quality.
        while min(*pil_image.size) >= 2 * self.resolution:
            pil_image = pil_image.resize(
                tuple(x // 2 for x in pil_image.size), resample=Image.BOX
            )

        scale = self.resolution / min(*pil_image.size)
        pil_image = pil_image.resize(
            tuple(round(x * scale) for x in pil_image.size), resample=Image.BICUBIC
        )

        arr = np.array(pil_image.convert("RGB"))
        crop_y = (arr.shape[0] - self.resolution) // 2
        crop_x = (arr.shape[1] - self.resolution) // 2
        arr = arr[crop_y : crop_y + self.resolution, crop_x : crop_x + self.resolution]
        arr = arr.astype(np.float32) / 127.5 - 1

        out_dict = {}
        if self.local_classes is not None:
            out_dict["y"] = np.array(self.local_classes[idx], dtype=np.int64)
        return np.transpose(arr, [2, 0, 1]), out_dict


class TensorVideoDataset(Dataset):

    def __init__(self, tensor_path, shard=0, num_shards=1):
        super().__init__()
        tensor = torch.load(tensor_path)
        self.local_tensor = self.preprocess(tensor[shard:][::num_shards])
        self.grayscale = (self.local_tensor.shape[2] == 1)

    def preprocess(self, tensor):
        # renormalise from [0, 1] top [-1, 1]
        return 2*tensor - 1

    def __len__(self):
        return len(self.local_tensor)

    def __getitem__(self, idx):
        vid = self.local_tensor[idx]
        if self.grayscale:
            vid = vid.expand(-1, 3, -1, -1)  # network is designed for RGB
        return vid, {}


class MineRLDataLoader:
    def __init__(self, path, batch_size, seq_len,
                 shard=0, num_shards=1, train=True,
                 drop_last=True, deterministic=False):

        assert seq_len is not None
        self._seq_len = seq_len
        self._data_seq_len = 500

        assert shard == 0, "Distributed training is not supported by the MineRL dataset yet."
        assert num_shards == 1, "Distributed training is not supported by the MineRL dataset yet."
        
        # Most of this initialization is taken from https://github.com/vaibhavsaxena11/cwvae/blob/master/data_loader.py
        if train:
            dataset = tfds.load('minerl_navigate', shuffle_files=not deterministic, data_dir=os.path.dirname(path))["train"]
        else:
            dataset = tfds.load('minerl_navigate', shuffle_files=not deterministic, data_dir=os.path.dirname(path))["test"]

        dataset = dataset.map(lambda vid: vid["video"]).flat_map(
            lambda x: tf.data.Dataset.from_tensor_slices(self._process_seq(x))
        )
        dataset = dataset.batch(batch_size, drop_remainder=drop_last,
                                num_parallel_calls=tf.data.AUTOTUNE,
                                deterministic=deterministic)
        dataset = dataset.prefetch(tf.data.experimental.AUTOTUNE)
        if train and not deterministic:
            dataset = dataset.shuffle(10 * batch_size)
        self.dataset = dataset

    def _process_seq(self, seq):
        seq = tf.expand_dims(seq, 0)
        seq = tf.cast(seq, tf.float32) / 255.0
        seq = seq * 2 - 1
        seq = tf.transpose(seq, [0, 1, 4, 2, 3])
        return seq

    def __iter__(self):
        for batch in self.dataset:
<<<<<<< HEAD
            batch = batch.numpy()
            video_length = batch.shape[1]
            start_idx = np.random.randint(low=0, high=video_length - self._seq_len + 1)
            yield torch.as_tensor(batch[:, start_idx:start_idx+self._seq_len]), {}
=======
            yield torch.as_tensor(batch.numpy()), {}


class MazesDataset:
    """ from https://github.com/iShohei220/torch-gqn/blob/master/gqn_dataset.py .
    """
    def __init__(self, path, shard, num_shards):
        assert shard == 0, "Distributed training is not supported by the MineRL dataset yet."
        assert num_shards == 1, "Distributed training is not supported by the MineRL dataset yet."
        self.path = path


    def __len__(self):
        return len(os.listdir(self.path))

    def __getitem__(self, idx):
        path = os.path.join(self.path, "{}.pt".format(idx))
        data = torch.load(path)
        # resizes from 84x84 to 64x64
        byte_to_tensor = lambda x: ToTensor()(Resize(64)((Image.open(io.BytesIO(x)))))
        video = torch.stack([byte_to_tensor(frame) for frame in data])
        video = 2*video - 1
        return video, {}
>>>>>>> 98e815af
<|MERGE_RESOLUTION|>--- conflicted
+++ resolved
@@ -72,10 +72,7 @@
         yield from loader
 
 
-<<<<<<< HEAD
 def load_video_data(data_path, batch_size, deterministic=False, T=None):
-=======
-def load_video_data(data_path, batch_size, deterministic=False):
     if "DATA_ROOT" in os.environ and os.environ["DATA_ROOT"] != "":
         data_path = os.path.join(os.environ["DATA_ROOT"], data_path)
     shard = 0 if NO_MPI else MPI.COMM_WORLD.Get_rank()
@@ -84,7 +81,6 @@
         return DataLoader(
             dataset, batch_size=batch_size, shuffle=(not deterministic), num_workers=1, drop_last=True
         )
->>>>>>> 98e815af
     if "minerl" in data_path:
         loader = MineRLDataLoader(
             data_path, batch_size,
@@ -219,13 +215,10 @@
 
     def __iter__(self):
         for batch in self.dataset:
-<<<<<<< HEAD
             batch = batch.numpy()
             video_length = batch.shape[1]
             start_idx = np.random.randint(low=0, high=video_length - self._seq_len + 1)
             yield torch.as_tensor(batch[:, start_idx:start_idx+self._seq_len]), {}
-=======
-            yield torch.as_tensor(batch.numpy()), {}
 
 
 class MazesDataset:
@@ -247,5 +240,4 @@
         byte_to_tensor = lambda x: ToTensor()(Resize(64)((Image.open(io.BytesIO(x)))))
         video = torch.stack([byte_to_tensor(frame) for frame in data])
         video = 2*video - 1
-        return video, {}
->>>>>>> 98e815af
+        return video, {}