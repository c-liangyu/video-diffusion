--- conflicted
+++ resolved
@@ -13,48 +13,8 @@
 from skimage.metrics import peak_signal_noise_ratio as psnr_metric
 from skimage.metrics import structural_similarity as ssim_metric
 import lpips as lpips_metric
-<<<<<<< HEAD
-from collections import defaultdict
-try:
-   import tensorflow as tf
-except ModuleNotFoundError:
-    print("WARNING: failed tensorflow import")
-
-from improved_diffusion.image_datasets import get_test_dataset
-try:
-    import improved_diffusion.frechet_video_distance as fvd
-except ModuleNotFoundError:
-    print("WARNING: failed fvd import")
-
-
-def compute_FVD(vid1, vid2):
-    # Batch has to be divisible by 16
-    assert vid1.shape[0] % 16 == 0 
-    assert vid2.shape[0] % 16 == 0
-    
-    # assert channel is last dimension
-    # and trust that shape is B, T, H, W, C
-    assert vid1.shape[4] == 3
-    assert vid2.shape[4] == 3
-    
-    with tf.compat.v1.Graph().as_default():
-        vid1 = tf.compat.v1.convert_to_tensor(vid1, np.uint8)
-        vid2 = tf.compat.v1.convert_to_tensor(vid2, np.uint8)
-        
-        result = fvd.calculate_fvd(
-            fvd.create_id3_embedding(fvd.preprocess(vid1,(224, 224))),
-            fvd.create_id3_embedding(fvd.preprocess(vid2,(224, 224)))
-        )
-
-        with tf.compat.v1.Session() as sess:
-            sess.run(tf.compat.v1.global_variables_initializer())
-            sess.run(tf.compat.v1.tables_initializer())
-            return sess.run(result)
-=======
-
 from improved_diffusion.image_datasets import get_test_dataset
 from improved_diffusion import test_util
->>>>>>> 8b79a26b
 
 
 class LazyDataFetch:
