--- conflicted
+++ resolved
@@ -230,12 +230,7 @@
     cnt = 0
     for batch, _ in tqdm(dataloader, leave=True):
         batch_size = len(batch)
-<<<<<<< HEAD
-        sample_idx_list = range(args.num_samples) if args.sample_idx is None else [args.sample_idx]
-        for sample_idx in sample_idx_list:
-=======
         for sample_idx in range(args.num_samples) if args.sample_idx is None else [args.sample_idx]:
->>>>>>> d71013ae
             output_filenames = [args.out_dir / f"sample_{dataset_idx_translate(cnt + i):04d}-{sample_idx}.npy" for i in range(batch_size)]
             todo = [not p.exists() and (cnt + i in args.indices) for (i, p) in enumerate(output_filenames)] # Whether the file should be generated
             if not any(todo):
@@ -287,11 +282,7 @@
     parser.add_argument("--subset_size", type=int, default=None,
                         help="If not None, only use a subset of the dataset. Defaults to the whole dataset.")
     parser.add_argument("--num_samples", type=int, default=1, help="Number of samples to generate for each test video.")
-<<<<<<< HEAD
-    parser.add_argument("--sample_idx", type=int, default=None, help="An index for the generated sample. If this option is used, --num_samples is ignored.")
-=======
-    parser.add_argument("--sample_idx", type=int, default=None, help="Sampled images will have this specific index. USed for parallel sampling on multiple machines. If this argument is given, --num_samples is ignored.")
->>>>>>> d71013ae
+    parser.add_argument("--sample_idx", type=int, default=None, help="Sampled images will have this specific index. Used for parallel sampling on multiple machines. If this argument is given, --num_samples is ignored.")
     args = parser.parse_args()
 
     drange = [-1, 1] # Range of the generated samples' pixel values
